// main.go
package main

import (
	"context"
	"embed"
	"encoding/json"
	"errors"
	"fmt"
	"io"
	"io/fs"
	"log/slog"
	"net"
	"net/http"
	"os"
	"os/signal"
	"strconv"
	"strings"
	"syscall"
	"time"

	"github.com/caarlos0/env/v11"
	grpcprom "github.com/grpc-ecosystem/go-grpc-middleware/providers/prometheus"
	"github.com/grpc-ecosystem/go-grpc-middleware/v2/interceptors/logging"
	"github.com/prometheus/client_golang/prometheus"
	"github.com/prometheus/client_golang/prometheus/promhttp"
	"gocloud.dev/blob"
	_ "gocloud.dev/blob/azureblob" // Register Azure Blob driver
	_ "gocloud.dev/blob/fileblob"  // Register File driver
	_ "gocloud.dev/blob/gcsblob"   // Register GCS driver
	_ "gocloud.dev/blob/s3blob"    // Register S3 driver
	"golang.org/x/sync/errgroup"
	"google.golang.org/grpc"
	"google.golang.org/grpc/codes"
	"google.golang.org/grpc/health"
	healthpb "google.golang.org/grpc/health/grpc_health_v1"
	"google.golang.org/grpc/reflection"
	"google.golang.org/grpc/status"

	pb "github.com/akhenakh/gedtm30api/gen/go"
	"github.com/akhenakh/gedtm30api/geotiff"
)

const appName = "elevation-service"

//go:embed static
var staticFS embed.FS

var (
	grpcAPIServer     *grpc.Server
	grpcHealthServer  *grpc.Server
	httpMetricsServer *http.Server
	httpRestUIServer  *http.Server
	grpcMetrics       = grpcprom.NewServerMetrics(grpcprom.WithServerHandlingTimeHistogram(
		grpcprom.WithHistogramBuckets([]float64{0.01, 0.1, 0.3, 0.6, 1, 3, 6, 9}),
	))
)

// Config holds all configuration for the application, loaded from environment variables.
type Config struct {
<<<<<<< HEAD
	LogLevel        string `env:"LOG_LEVEL" envDefault:"INFO"`
	HTTPPort        int    `env:"HTTP_PORT" envDefault:"8080"`
	APIPort         int    `env:"API_PORT" envDefault:"9200"`
	HealthPort      int    `env:"HEALTH_PORT" envDefault:"6666"`
	HTTPMetricsPort int    `env:"METRICS_PORT" envDefault:"8888"`

	// Legacy source configuration (HTTP URL or local file path)
	CogSource string `env:"COG_SOURCE" envDefault:"https://s3.opengeohub.org/global/edtm/gedtm_rf_m_30m_s_20060101_20151231_go_epsg.4326.3855_v20250611.tif"`

	// Cloud Blob configuration (preferred if set)
	// Example S3: BucketURI="s3://my-bucket?region=us-east-1", ObjectKey="path/to/image.tif"
	// Example GCS: BucketURI="gs://my-bucket", ObjectKey="image.tif"
	// Example File: BucketURI="file:///path/to/dir", ObjectKey="image.tif"
	BucketURI string `env:"BUCKET_URI"`
	ObjectKey string `env:"OBJECT_KEY"`

=======
	LogLevel          string `env:"LOG_LEVEL" envDefault:"INFO"`
	HTTPPort          int    `env:"HTTP_PORT" envDefault:"8080"`
	APIPort           int    `env:"API_PORT" envDefault:"9200"`
	HealthPort        int    `env:"HEALTH_PORT" envDefault:"6666"`
	HTTPMetricsPort   int    `env:"METRICS_PORT" envDefault:"8888"`
	CogSource         string `env:"COG_SOURCE" envDefault:"https://s3.opengeohub.org/global/edtm/gedtm_rf_m_30m_s_20060101_20151231_go_epsg.4326.3855_v1.2.tif"`
>>>>>>> a7274235
	CacheMaxSize      int64  `env:"CACHE_MAX_SIZE" envDefault:"1024"`
	CacheItemsToPrune uint32 `env:"CACHE_ITEMS_TO_PRUNE" envDefault:"100"`
}

type Server struct {
	pb.UnimplementedElevationServiceServer
	geo          *geotiff.GeoTIFF
	healthServer *health.Server
}

func main() {
	var cfg Config
	if err := env.Parse(&cfg); err != nil {
		fmt.Printf("failed to parse config: %+v\n", err)
		os.Exit(1)
	}

	logger := createLogger(cfg, appName)
	slog.SetDefault(logger)

	logger.Debug("config:", "config", cfg)

	ctx, cancel := context.WithCancel(context.Background())
	defer cancel()

	interrupt := make(chan os.Signal, 1)
	signal.Notify(interrupt, syscall.SIGINT, syscall.SIGTERM)
	defer signal.Stop(interrupt)

	g, ctx := errgroup.WithContext(ctx)

	// Setup GeoTIFF reader (handle cleanup within main context if needed, but GeoTIFF stays open)
	// We pass the context for Blob initialization.
	geo, err := setupTIFFReader(ctx, cfg, logger)
	if err != nil {
		logger.Error("failed to initialize GeoTIFF reader, shutting down", "error", err)
		os.Exit(1)
	}

	healthServer := health.NewServer()

	// gRPC Health Server
	g.Go(func() error {
		return startHealthServer(logger, cfg, healthServer)
	})

	// HTTP Metrics Server (Prometheus)
	g.Go(func() error {
		return startMetricsServer(logger, cfg)
	})

	// gRPC API Server
	g.Go(func() error {
		return startGRPCAPIServer(logger, cfg, healthServer, geo)
	})

	// HTTP REST & Web UI Server
	g.Go(func() error {
		return startHTTPRestUIServer(logger, cfg, geo)
	})

	// Wait for termination signal or an error from one of the services
	select {
	case <-interrupt:
		slog.Warn("received termination signal, starting graceful shutdown")
		cancel()
	case <-ctx.Done():
		slog.Warn("context cancelled, starting graceful shutdown")
	}

	// Graceful Shutdown
	healthServer.Shutdown()

	shutdownCtx, shutdownCancel := context.WithTimeout(context.Background(), 5*time.Second)
	defer shutdownCancel()

	if httpMetricsServer != nil {
		if err := httpMetricsServer.Shutdown(shutdownCtx); err != nil {
			slog.Error("HTTP metrics server shutdown error", "error", err)
		}
	}
	if httpRestUIServer != nil {
		if err := httpRestUIServer.Shutdown(shutdownCtx); err != nil {
			slog.Error("HTTP REST/UI server shutdown error", "error", err)
		}
	}
	if grpcHealthServer != nil {
		grpcHealthServer.GracefulStop()
	}
	if grpcAPIServer != nil {
		grpcAPIServer.GracefulStop()
	}

	// Wait for all services in the errgroup to finish
	if err := g.Wait(); err != nil && !errors.Is(err, context.Canceled) {
		slog.Error("server group returned an error", "error", err)
		os.Exit(2)
	}
}

func startHealthServer(logger *slog.Logger, cfg Config, healthServer *health.Server) error {
	addr := fmt.Sprintf(":%d", cfg.HealthPort)
	lis, err := net.Listen("tcp", addr)
	if err != nil {
		return fmt.Errorf("gRPC Health server failed to listen: %w", err)
	}

	grpcHealthServer = grpc.NewServer()
	healthpb.RegisterHealthServer(grpcHealthServer, healthServer)
	logger.Info("gRPC health server listening", "address", addr)
	return grpcHealthServer.Serve(lis)
}

func startMetricsServer(logger *slog.Logger, cfg Config) error {
	addr := fmt.Sprintf(":%d", cfg.HTTPMetricsPort)
	mux := http.NewServeMux()
	mux.Handle("/metrics", promhttp.Handler())

	prometheus.MustRegister(grpcMetrics)

	httpMetricsServer = &http.Server{Addr: addr, Handler: mux}
	logger.Info("HTTP metrics server listening", "address", addr)

	if err := httpMetricsServer.ListenAndServe(); err != http.ErrServerClosed {
		return fmt.Errorf("HTTP metrics server failed: %w", err)
	}
	return nil
}

func startGRPCAPIServer(logger *slog.Logger, cfg Config, healthServer *health.Server, geo *geotiff.GeoTIFF) error {
	addr := fmt.Sprintf(":%d", cfg.APIPort)
	lis, err := net.Listen("tcp", addr)
	if err != nil {
		return fmt.Errorf("gRPC API server failed to listen: %w", err)
	}

	lopts := []logging.Option{logging.WithLogOnEvents(logging.StartCall, logging.FinishCall)}
	grpcAPIServer = grpc.NewServer(
		grpc.ChainUnaryInterceptor(
			logging.UnaryServerInterceptor(
				InterceptorLogger(logger),
				lopts...),
			grpcMetrics.UnaryServerInterceptor(),
		),
	)

	s := &Server{
		geo:          geo,
		healthServer: healthServer,
	}

	pb.RegisterElevationServiceServer(grpcAPIServer, s)
	reflection.Register(grpcAPIServer) // Enable reflection for tools like grpcurl

	// Set initial health status
	healthServer.SetServingStatus(pb.ElevationService_ServiceDesc.ServiceName, healthpb.HealthCheckResponse_SERVING)
	logger.Info("gRPC API server listening", "address", addr)
	return grpcAPIServer.Serve(lis)
}

func startHTTPRestUIServer(logger *slog.Logger, cfg Config, geo *geotiff.GeoTIFF) error {
	addr := fmt.Sprintf(":%d", cfg.HTTPPort)
	mux := http.NewServeMux()

	// Handle REST API endpoints
	mux.HandleFunc("/getElevation/", getElevationHandler(geo))
	mux.HandleFunc("/getProfile/", getProfileHandler(geo))

	// Handle embedded Web UI
	contentFS, err := fs.Sub(staticFS, "static")
	if err != nil {
		return fmt.Errorf("failed to create sub-filesystem for web UI: %w", err)
	}
	mux.Handle("/", http.FileServer(http.FS(contentFS)))

	httpRestUIServer = &http.Server{Addr: addr, Handler: mux}
	logger.Info("HTTP REST/UI server listening", "address", addr)

	if err := httpRestUIServer.ListenAndServe(); err != http.ErrServerClosed {
		return fmt.Errorf("HTTP REST/UI server failed: %w", err)
	}
	return nil
}

func (s *Server) GetElevation(ctx context.Context, req *pb.ElevationRequest) (*pb.ElevationResponse, error) {
	value, err := s.geo.AtCoord(req.Longitude, req.Latitude)
	if err != nil {
		if strings.Contains(err.Error(), "does not fall inside") {
			return nil, status.Errorf(codes.NotFound, "coordinates are outside the dataset bounds: %v", err)
		}
		return nil, status.Errorf(codes.Internal, "failed to retrieve elevation: %v", err)
	}
	return &pb.ElevationResponse{Elevation: value}, nil
}

func (s *Server) GetProfile(ctx context.Context, req *pb.ProfileRequest) (*pb.ProfileResponse, error) {
	if len(req.Points) < 2 {
		return nil, status.Error(codes.InvalidArgument, "at least two points are required for a profile")
	}
	coords := make([][]float64, len(req.Points))
	for i, p := range req.Points {
		coords[i] = []float64{p.Latitude, p.Longitude}
	}
	profileResult, err := s.geo.Profile(coords)
	if err != nil {
		return nil, status.Errorf(codes.Internal, "failed to generate profile: %v", err)
	}
	responsePoints := make([]*pb.ElevationPoint, len(profileResult))
	for i, p := range profileResult {
		responsePoints[i] = &pb.ElevationPoint{Latitude: p[0], Longitude: p[1], Elevation: float32(p[2])}
	}
	return &pb.ProfileResponse{Points: responsePoints}, nil
}

func getElevationHandler(geo *geotiff.GeoTIFF) http.HandlerFunc {
	return func(w http.ResponseWriter, r *http.Request) {
		pathParts := strings.Split(strings.TrimPrefix(r.URL.Path, "/getElevation/"), "/")
		if len(pathParts) != 2 {
			http.Error(w, "Invalid URL format", http.StatusBadRequest)
			return
		}
		lat, err := strconv.ParseFloat(pathParts[0], 64)
		if err != nil {
			http.Error(w, "Invalid latitude", http.StatusBadRequest)
			return
		}
		lng, err := strconv.ParseFloat(pathParts[1], 64)
		if err != nil {
			http.Error(w, "Invalid longitude", http.StatusBadRequest)
			return
		}
		value, err := geo.AtCoord(lng, lat)
		if err != nil {
			http.Error(w, fmt.Sprintf("Could not retrieve elevation: %v", err), http.StatusInternalServerError)
			return
		}
		response := map[string]interface{}{"latitude": lat, "longitude": lng, "elevation": value}
		w.Header().Set("Content-Type", "application/json")
		json.NewEncoder(w).Encode(response)
	}
}

func getProfileHandler(geo *geotiff.GeoTIFF) http.HandlerFunc {
	return func(w http.ResponseWriter, r *http.Request) {
		var req [][]float64
		if err := json.NewDecoder(r.Body).Decode(&req); err != nil {
			http.Error(w, "Invalid JSON body", http.StatusBadRequest)
			return
		}
		profile, err := geo.Profile(req)
		if err != nil {
			http.Error(w, fmt.Sprintf("Could not generate profile: %v", err), http.StatusInternalServerError)
			return
		}
		w.Header().Set("Content-Type", "application/json")
		json.NewEncoder(w).Encode(profile)
	}
}

func setupTIFFReader(ctx context.Context, cfg Config, logger *slog.Logger) (*geotiff.GeoTIFF, error) {
	var reader io.ReadSeeker

	// Use gocloud.dev blob storage if BucketURI and ObjectKey are configured
	if cfg.BucketURI != "" && cfg.ObjectKey != "" {
		logger.Info("initializing Blob storage reader", "bucket", cfg.BucketURI, "key", cfg.ObjectKey)

		bucket, err := blob.OpenBucket(ctx, cfg.BucketURI)
		if err != nil {
			return nil, fmt.Errorf("failed to open bucket %s: %w", cfg.BucketURI, err)
		}

		blobReader, err := geotiff.NewBlobReader(ctx, bucket, cfg.ObjectKey)
		if err != nil {
			return nil, fmt.Errorf("failed to create blob reader for key %s: %w", cfg.ObjectKey, err)
		}
		reader = blobReader

	} else {
		// Fallback to legacy COG_SOURCE configuration
		logger.Info("initializing Legacy COG reader", "source", cfg.CogSource)
		if strings.HasPrefix(cfg.CogSource, "http://") || strings.HasPrefix(cfg.CogSource, "https://") {
			r, err := geotiff.NewHTTPRangeReader(cfg.CogSource, nil) // Using default client
			if err != nil {
				return nil, fmt.Errorf("failed to create HTTP reader for COG: %w", err)
			}
			reader = r
		} else {
			// Assuming local file
			file, err := os.Open(cfg.CogSource)
			if err != nil {
				return nil, fmt.Errorf("failed to open local COG file: %w", err)
			}
			reader = file
		}
	}

	logger.Info("configuring tile cache", "max_size", cfg.CacheMaxSize, "items_to_prune", cfg.CacheItemsToPrune)
	return geotiff.Open(reader, cfg.CacheMaxSize, cfg.CacheItemsToPrune)
}

func createLogger(cfg Config, appName string) *slog.Logger {
	var programLevel slog.Level
	switch strings.ToUpper(cfg.LogLevel) {
	case "DEBUG":
		programLevel = slog.LevelDebug
	case "INFO":
		programLevel = slog.LevelInfo
	case "WARN":
		programLevel = slog.LevelWarn
	case "ERROR":
		programLevel = slog.LevelError
	default:
		programLevel = slog.LevelInfo
	}
	handler := slog.NewJSONHandler(os.Stdout, &slog.HandlerOptions{
		Level:     programLevel,
		AddSource: programLevel <= slog.LevelDebug,
	}).WithAttrs([]slog.Attr{slog.String("app", appName)})
	return slog.New(handler)
}

func InterceptorLogger(l *slog.Logger) logging.Logger {
	return logging.LoggerFunc(func(ctx context.Context, lvl logging.Level, msg string, fields ...any) {
		l.Log(ctx, slog.Level(lvl), msg, fields...)
	})
}<|MERGE_RESOLUTION|>--- conflicted
+++ resolved
@@ -58,7 +58,6 @@
 
 // Config holds all configuration for the application, loaded from environment variables.
 type Config struct {
-<<<<<<< HEAD
 	LogLevel        string `env:"LOG_LEVEL" envDefault:"INFO"`
 	HTTPPort        int    `env:"HTTP_PORT" envDefault:"8080"`
 	APIPort         int    `env:"API_PORT" envDefault:"9200"`
@@ -66,7 +65,7 @@
 	HTTPMetricsPort int    `env:"METRICS_PORT" envDefault:"8888"`
 
 	// Legacy source configuration (HTTP URL or local file path)
-	CogSource string `env:"COG_SOURCE" envDefault:"https://s3.opengeohub.org/global/edtm/gedtm_rf_m_30m_s_20060101_20151231_go_epsg.4326.3855_v20250611.tif"`
+	CogSource string `env:"COG_SOURCE" envDefault:"https://s3.opengeohub.org/global/edtm/gedtm_rf_m_30m_s_20060101_20151231_go_epsg.4326.3855_v1.2.tif"`
 
 	// Cloud Blob configuration (preferred if set)
 	// Example S3: BucketURI="s3://my-bucket?region=us-east-1", ObjectKey="path/to/image.tif"
@@ -75,14 +74,6 @@
 	BucketURI string `env:"BUCKET_URI"`
 	ObjectKey string `env:"OBJECT_KEY"`
 
-=======
-	LogLevel          string `env:"LOG_LEVEL" envDefault:"INFO"`
-	HTTPPort          int    `env:"HTTP_PORT" envDefault:"8080"`
-	APIPort           int    `env:"API_PORT" envDefault:"9200"`
-	HealthPort        int    `env:"HEALTH_PORT" envDefault:"6666"`
-	HTTPMetricsPort   int    `env:"METRICS_PORT" envDefault:"8888"`
-	CogSource         string `env:"COG_SOURCE" envDefault:"https://s3.opengeohub.org/global/edtm/gedtm_rf_m_30m_s_20060101_20151231_go_epsg.4326.3855_v1.2.tif"`
->>>>>>> a7274235
 	CacheMaxSize      int64  `env:"CACHE_MAX_SIZE" envDefault:"1024"`
 	CacheItemsToPrune uint32 `env:"CACHE_ITEMS_TO_PRUNE" envDefault:"100"`
 }
